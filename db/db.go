--- conflicted
+++ resolved
@@ -74,17 +74,10 @@
 }
 
 // NewDB creates new database or load existing database in the directory
-<<<<<<< HEAD
-func NewDB(dbimpltype ImplType, dir string) DB {
-	// The default wrapper need 3 frames and badger wrapper need 1 frame to show actual stack trace.
-	logger = newBadgerExtendedLog(log.NewLogger("db"))
-	db, err := dbImpls[dbimpltype](dir)
-=======
 func NewDB(dbimpltype ImplType, dir string, options ...Opt) DB {
 	// The default wrapper need 3 frames and badger wrapper need 1 frame to show actual stack trace.
 	logger = newBadgerExtendedLog(log.NewLogger("db"))
 	db, err := dbImpls[dbimpltype](dir, options...)
->>>>>>> 726f630a
 
 	if err != nil {
 		panic(fmt.Sprintf("Fail to Create New DB: %v", err))
